#!/usr/bin/python
# coding: utf8
# /*##########################################################################
#
# Copyright (c) 2015-2016 European Synchrotron Radiation Facility
#
# Permission is hereby granted, free of charge, to any person obtaining a copy
# of this software and associated documentation files (the "Software"), to deal
# in the Software without restriction, including without limitation the rights
# to use, copy, modify, merge, publish, distribute, sublicense, and/or sell
# copies of the Software, and to permit persons to whom the Software is
# furnished to do so, subject to the following conditions:
#
# The above copyright notice and this permission notice shall be included in
# all copies or substantial portions of the Software.
#
# THE SOFTWARE IS PROVIDED "AS IS", WITHOUT WARRANTY OF ANY KIND, EXPRESS OR
# IMPLIED, INCLUDING BUT NOT LIMITED TO THE WARRANTIES OF MERCHANTABILITY,
# FITNESS FOR A PARTICULAR PURPOSE AND NONINFRINGEMENT. IN NO EVENT SHALL THE
# AUTHORS OR COPYRIGHT HOLDERS BE LIABLE FOR ANY CLAIM, DAMAGES OR OTHER
# LIABILITY, WHETHER IN AN ACTION OF CONTRACT, TORT OR OTHERWISE, ARISING FROM,
# OUT OF OR IN CONNECTION WITH THE SOFTWARE OR THE USE OR OTHER DEALINGS IN
# THE SOFTWARE.
#
# ###########################################################################*/

__authors__ = ["D. Naudet"]
__date__ = "20/04/2016"
__license__ = "MIT"

import re
import glob
import copy
import os.path

import ctypes
from threading import Thread
from functools import partial
import multiprocessing.sharedctypes as mp_sharedctypes
from multiprocessing import Pool, cpu_count, Manager

import h5py
import numpy as np
from silx.third_party import EdfFile
from silx.io import spectoh5


# regular expression matching the imageFile comment line
_IMAGEFILE_LINE_PATTERN = ('^#C imageFile '
                           'dir\[(?P<dir>[^\]]*)\] '
                           'prefix\[(?P<prefix>[^\]]*)\] '
                           '(idxFmt\[(?P<idxFmt>[^\]]*)\] ){0,1}'
                           'nextNr\[(?P<nextNr>[^\]]*)\] '
                           'suffix\[(?P<suffix>[^\]]*)\]$')


# #######################################################################
# #######################################################################
# #######################################################################


class Id01DataMerger(object):
    """
    NOT thread safe
    """

    def __init__(self,
                 spec_fname,
                 work_dir,
                 img_dir=None,
                 output_dir=None,
                 version=1):

        if not os.path.exists(work_dir):
            os.makedirs(work_dir)

        spec_h5 = os.path.join(work_dir, 'temp_spec.h5')
        self.__spec_h5 = spec_h5

        self.__merge_thread = None
        self.__parse_thread = None

        self.reset(spec_fname,
                   img_dir=img_dir,
                   output_dir=output_dir,
                   version=version)

    def reset(self,
              spec_fname,
              img_dir=None,
              output_dir=None,
              version=1):
        self.__running_exception()

        self.__spec_fname = spec_fname
        self.__img_dir = img_dir
        self.__version = version
        self.__master_file = 'master.h5'

        self.__parsed = False
        self.__merged = False

        self.__master = ''
        self.__output_dir = output_dir

        self.__compression = 'lzf'

        self.__n_proc = None

        self.__merge_thread = None
        self.__parse_thread = None

        self.__beam_energy = None
        self.__center_chan = None
        self.__chan_per_deg = None
        self.__pixelsize = None
        self.__detector_orient = None

        self.__set_parse_results(reset=True)

    def __on_merge_done(self, callback=None):
        self.__merged = True
        if callback:
            callback()

    def __on_parse_done(self, callback=None):
        self.__set_parse_results()
        if callback:
            callback()

    def __set_parse_results(self, reset=False):
        if reset is False and self.__parse_thread is None:
            # shouldnt even be here
            raise RuntimeError('This should be called from an active'
                               '_ParseThread.')
        if reset:
            self.__matched_scans = None
            self.__no_match_scans = None
            self.__no_img_scans = None
            self.__on_error_scans = None
            self.__selected_ids = set()

            self.__matched_ids = []
            self.__no_match_ids = []
            self.__no_img_ids = []
            self.__on_error_ids = []
            self.__parsed = False
        else:
            match_results = self.__parse_thread.results()
            self.__matched_scans = match_results[0]
            self.__no_match_scans = match_results[1]
            self.__no_img_scans = match_results[2]
            self.__on_error_scans = match_results[3]
            self.__selected_ids = set(self.__matched_scans.keys())

            self.__matched_ids = sorted(self.__matched_scans.keys())
            self.__no_match_ids = sorted(self.__no_match_scans.keys())
            self.__no_img_ids = sorted(self.__no_img_scans)
            self.__on_error_ids = sorted(self.__on_error_scans)

            self.__parsed = True

        self.__merged = False
        self.master_file = None

    def __running_exception(self):
        if self.is_running():
            raise RuntimeError('Operation not permitted while '
                               'a parse or merge in running.')

    def is_running(self):
        return ((self.__merge_thread and self.__merge_thread.is_alive()) or
                self.__parse_thread and self.__parse_thread.is_alive())

    def parse(self, blocking=True, callback=None):

        if self.__parse_thread is not None and self.__parse_thread.is_alive():
            raise RuntimeError('A parse is already in progress.')

        if self.__merge_thread is not None and self.__merge_thread.is_alive():
            raise RuntimeError('A merge is already in progress.')

        self.__parsed = False
        self.__merged = False

        callback = partial(self.__on_parse_done,
                           callback=callback)
        self.__parse_thread = _ParseThread(self.__spec_fname,
                                           self.__spec_h5,
                                           img_dir=self.__img_dir,
                                           version=self.__version,
                                           callback=callback)

        self.__parse_thread.start()

        if blocking:
            self.wait()

    def __check_parsed(self):
        if not self.__parsed:
            raise ValueError('Error : parse() has not been called yet.')

    output_dir = property(lambda self: self.__output_dir)

    @output_dir.setter
    def output_dir(self, output_dir):
        if not isinstance(output_dir, str):
            raise TypeError('output_dir must be a valid path.')
        self.__output_dir = output_dir

    def merge(self,
              blocking=True,
              overwrite=False,
              callback=None):

        if self.__parse_thread is not None and self.__parse_thread.is_alive():
            raise RuntimeError('A parse is already in progress.')

        if self.__merge_thread is not None and self.__merge_thread.is_alive():
            raise RuntimeError('A merge is already in progress.')

        self.__check_parsed()

        if not overwrite:
            if len(self.check_overwrite()):
                raise RuntimeError('Some files already exist. Use the '
                                   'overwrite keyword to ignore this '
                                   'warning.')

        self.__merged = False

        if len(self.__selected_ids) == 0:
            raise ValueError('No scans selected for merge.')

        output_dir = self.__output_dir

        if output_dir is None:
            raise ValueError('output_dir has not been set.')

        if not os.path.exists(output_dir):
            os.makedirs(output_dir)

        selected_scans = self.selected_ids
        matched_scans = self.__matched_scans

        output_files = self.summary()
        master_f = output_files['master']
        del output_files['master']

        scans_infos = {scan_id: {'image': matched_scans[scan_id]['image'],
                                 'output': output_files[scan_id]}
                       for scan_id in selected_scans}

        print('Merging scan IDs : {}.'
              ''.format(', '.join(self.selected_ids)))

        callback = partial(self.__on_merge_done,
                           callback=callback)

        self.__merge_thread = _MergeThread(self.__output_dir,
                                           self.__spec_h5,
                                           scans_infos,
                                           self.__beam_energy,
                                           self.__chan_per_deg,
                                           self.__pixelsize,
                                           self.__center_chan,
                                           self.__detector_orient,
                                           master_f=master_f,
                                           overwrite=overwrite,
                                           n_proc=self.__n_proc,
                                           compression=self.__compression,
                                           callback=callback)
        self.__merge_thread.start()

        if blocking:
            self.wait()

    def wait(self):
        if self.__merge_thread is not None:
            self.__merge_thread.wait()
        if self.__parse_thread is not None:
            self.__parse_thread.wait()

    def abort_merge(self, wait=True):
        if self.__merge_thread is not None:
            self.__merge_thread.abort(wait=wait)

    def merge_results(self):
        if self.__merge_thread is not None:
            return self.__merge_thread.results()
        else:
            return None

    def merge_progress(self):
        if self.__merge_thread is not None:
            return self.__merge_thread.progress()
        return None

    def select(self, scan_ids, clear=False):

        self.__check_parsed()

        if not isinstance(scan_ids, (list, tuple)):
            scan_ids = [scan_ids]

        scan_ids = set(scan_ids)
        unknown_scans = scan_ids - set(self.__matched_scans)

        if len(unknown_scans) != 0:
            err_ids = '; '.join('{0}'.format(scan for scan in unknown_scans))
            raise ValueError('Unknown scan IDs : {0}.'.format(err_ids))

        if clear:
            self.__selected_ids = scan_ids
        else:
            self.__selected_ids |= scan_ids

    def unselect(self, scan_ids):

        self.__check_parsed()

        if not issubclass(scan_ids, (list, tuple)):
            scan_ids = [scan_ids]

        self.__selected_ids -= set(scan_ids)

    def get_scan_command(self, scan_id):
        with h5py.File(self.__spec_h5, 'r') as spec_h5:
            try:
                scan = spec_h5[scan_id]
            except KeyError:
                raise ValueError('Scan ID {0} not found.')

            command = scan['title'][()].decode()

        _COMMAND_LINE_PATTERN = ('^(?P<id>[0-9]*) '
                                 '(?P<command>[^ ]*) '
                                 '(?P<motor_0>[^ ]*) '
                                 '(?P<motor_0_start>[^ ]*) '
                                 '(?P<motor_0_end>[^ ]*) '
                                 '(?P<motor_0_step>[^ ]*) '
                                 '(?P<motor_1>[^ ]*) '
                                 '(?P<motor_1_start>[^ ]*) '
                                 '(?P<motor_1_end>[^ ]*) '
                                 '(?P<motor_1_step>[^ ]*) '
                                 '(?P<delay>[^ ]*)\s*'
                                 '$')
        cmd_rgx = re.compile(_COMMAND_LINE_PATTERN)
        cmd_match = cmd_rgx.match(command)
        if cmd_match is None:
            raise ValueError('Failed to parse command line for scan ID {0} : '
                             '{1}.'.format(scan_id, command))
        cmd_dict = cmd_match.groupdict()
        cmd_dict.update(full=command)
        return cmd_dict

    def check_overwrite(self):
        """
        Returns a list of the files that already exist and that will be
        overwritten.
        """
        files = self.summary(fullpath=True)
        exist = [f for f in files.values() if os.path.exists(f)]
        return exist

    def check_consistency(self):
        """
        Checks if all selected scans have the same command.
        """
        errors = []
        scan_ids = self.selected_ids
        n_scans = len(scan_ids)
        if n_scans == 0:
            return None
        commands = [self.get_scan_command(scan_id)
                    for scan_id in scan_ids]

        def check_key(dic, key, error):
            values = [command[key] for command in commands]
            values_set = set(values)
            if len(values_set) != 1:
                errors.append('Selected scans command inconsistency : '
                              '"{0}" : {1}.'
                              ''.format(key, '; '.join(str(m)
                                        for m in values_set)))

        check_key(commands, 'motor_0', errors)
        check_key(commands, 'motor_1', errors)
        check_key(commands, 'motor_0_start', errors)
        check_key(commands, 'motor_1_start', errors)
        check_key(commands, 'motor_0_end', errors)
        check_key(commands, 'motor_1_end', errors)
        check_key(commands, 'motor_0_step', errors)
        check_key(commands, 'motor_1_step', errors)
        check_key(commands, 'delay', errors)

        return errors

    def check_parameters(self):
        errors = []
        if self.__beam_energy is None:
            errors.append('invalid "Beam energy"')
        if self.__output_dir is None:
            errors.append('invalid "Output directory"')
        if self.__center_chan is None:
            errors.append('invalid "Center channel"')
        if self.__chan_per_deg is None:
            errors.append('invalid "Channel per degree"')
        if self.__pixelsize is None:
            errors.append('invalid "Pixel size"')
        if self.__detector_orient is None:
            errors.append('invalid "Detector orientation"')
        return errors

    def get_imagefile_info(self, scan_id, key=None):
        self.__check_parsed()

        try:
            scan_info = self.__matched_scans[scan_id]
        except KeyError:
            try:
                scan_info = self.__no_match_scans[scan_id]
            except KeyError:
                raise ValueError('No imageFile line found in the SPEC file'
                                 ' for scan ID {0}.'
                                 ''.format(scan_id))

        if key is not None:
            return copy.deepcopy(scan_info['spec'][key])
        else:
            return copy.deepcopy(scan_info['spec'])

    def get_scan_image(self, scan_id):
        self.__check_parsed()

        try:
            scan_info = self.__matched_scans[scan_id]
        except KeyError:
            raise ValueError('Scan ID {0} is not one of the valid scans.'
                             ''.format(scan_id))
        return copy.deepcopy(scan_info['image'])

    def common_prefix(self):
        scan_ids = self.__selected_ids

        if len(scan_ids) == 0:
            return ''

        prefixes = [self.__matched_scans[scan_id]['spec']['prefix']
                    for scan_id in scan_ids]
        common = os.path.commonprefix(prefixes)

        # this has to be tests and made more robust
        if len(prefixes[0]) > len(common) or common.endswith('_'):
            common = common.rpartition('_')[0]

        return common

    master_file = property(lambda self: self.__master)

    @master_file.setter
    def master_file(self, master):
        # self.__check_parsed()

        if master is None or len(master) == 0:
            master = self.common_prefix()
            if len(master) == 0:
                self.__master = 'master'
            else:
                self.__master = master + '_master'

        elif isinstance(master, str):
            self.__master = master
        else:
            raise TypeError('master must be a string, or None.')

    def __gen_scan_filename(self, scan_id, fullpath=False):
        pattern = '{img_file}_{scan_id}.h5'
        img_file = self.__matched_scans[scan_id]['image']
        img_file = os.path.basename(img_file).split('.')[0]
        merged_file = pattern.format(img_file=img_file, scan_id=scan_id)

        if fullpath:
            merged_file = os.path.join(self.output_dir, merged_file)
        return merged_file

    def __gen_master_filename(self, fullpath=False):
        master = self.__master
        if not master.endswith('.h5'):
            master += '.h5'
        if fullpath:
            master = os.path.join(self.output_dir, master)
        return master

    def summary(self, fullpath=False):
        self.__check_parsed()
        if self.__output_dir is None:
            raise ValueError('output_summary() cannot be called '
                             'before an output directory has been set. '
                             'Please call set_output_dir() first.')

        master = self.__gen_master_filename(fullpath=fullpath)
        files = {'master': master}

        sel_ids = list(self.__selected_ids)
        {files.update({scan_id: self.__gen_scan_filename(scan_id,
                                                         fullpath=fullpath)
                       for scan_id in sel_ids})}

        return files

    beam_energy = property(lambda self: self.__beam_energy)

    @beam_energy.setter
    def beam_energy(self, beam_energy):
        self.__beam_energy = float(beam_energy)

    pixelsize = property(lambda self: self.__pixelsize)

    @pixelsize.setter
    def pixelsize(self, pixelsize):
        if len(pixelsize) != 2:
            raise ValueError('pixelsize must be a two elements array.')
        self.__pixelsize = [float(pixelsize[0]), float(pixelsize[1])]

    chan_per_deg = property(lambda self: self.__chan_per_deg)

    @chan_per_deg.setter
    def chan_per_deg(self, chan_per_deg):
        if len(chan_per_deg) != 2:
            raise ValueError('chan_per_deg must be a two elements array.')
        self.__chan_per_deg = [float(chan_per_deg[0]), float(chan_per_deg[1])]

    center_chan = property(lambda self: self.__center_chan)

    @center_chan.setter
    def center_chan(self, center_chan):
        if len(center_chan) != 2:
            raise ValueError('center_chan must be a two elements array.')
        self.__center_chan = [float(center_chan[0]), float(center_chan[1])]

    detector_orient = property(lambda self: self.__detector_orient)

    @detector_orient.setter
    def detector_orient(self, detector_orient):
        if not isinstance(detector_orient, str):
            raise ValueError('detector_orient must be a string.')
        self.__detector_orient = detector_orient

    compression = property(lambda self: self.__compression)

    @compression.setter
    def compression(self, compression):
        if not isinstance(compression, str):
            raise ValueError('compression must be a string.')
        self.__compression = compression

    n_proc = property(lambda self: self.__n_proc)

    @n_proc.setter
    def n_proc(self, n_proc):
        if n_proc is None:
            self.__n_proc = None
            return
<<<<<<< HEAD
=======

>>>>>>> 7ce9c4bc
        n_proc = int(n_proc)
        if n_proc <= 0:
            self.__n_proc = None
        else:
            self.__n_proc = n_proc

    matched_ids = property(lambda self: self.__matched_ids)
    selected_ids = property(lambda self: sorted(self.__selected_ids))
    no_match_ids = property(lambda self: self.__no_match_ids)
    no_img_ids = property(lambda self: self.__no_img_ids)
    on_error_ids = property(lambda self: self.__on_error_ids)
    parsed = property(lambda self: self.__parsed)
    merged = property(lambda self: self.__merged)


# #######################################################################
# #######################################################################
# #######################################################################


def merge_scan_data(output_dir,
                    spec_fname,
                    beam_energy=None,
                    chan_per_deg=None,
                    pixelsize=None,
                    center_chan=None,
                    detector_orient='',
                    scan_ids=None,
                    master_f=None,
                    img_dir=None,
                    n_proc=None,
                    version=1,
                    compression='lzf',
                    overwrite=False):
    """
    Creates a "master" HDF5 file and one HDF5 per scan. Those scan HDF5 files
    contain spec data (from *spec_fname*) as well as the associated
    image data. This file will either contain all valid scans or the one
    selected using the scan_ids parameter. A valid scan is a scan associated
    with an (existing) image file. Existing output files will be
    overwritten.

    :param output_dir: folder name into which output data (as well as
        temporary files) will be written.
    :type output_dir: str

    :param spec_fname: path to the spec file.
    :type output_dir: str

    :param beam_energy: beam energy in ....
    :type beam_energy: numeric

    :param chan_per_deg: 2 elements array containing the number of channels
        per degree (as defined by xrayutilitied, used when converting to
        reciprocal space coordinates).
    :type chan_per_deg: array_like

    :param pixelsize: 2 elements array containing the pixel size of the,
        detector, in TBD.
    :type pixelsize: *optional* array_like

    :param center_chan: 2 elements array containing the coordinates of the
        direct beam position in the detector coordinates.
    :type center_chan: *optional* array_like

    :param scan_ids: array of scan numbers to add to the merged file. If
        None, all valid scans will be merged.
    :type scan_ids: *optional* array of int

    :param master_f: name of the "master" (top level) HDF5 file.
        If None, the file will be named master.h5. This file is created in the
        folder pointed to by output_dir.
    :type master_f: *optional* str

    :param img_dir: directory path. If provided the image files will be
        looked for into that folder instead of the one found in the scan
        headers.
    :type img_dir: *optional* str

    :param n_proc: Number of threads to use when merging files. If None, the
        number of threads used will be the value returned by the function
        `multiprocessing.cpu_count()`
    :type n_proc: *optional* str

    :param version: version of the spec file. It is currently used to get
    the offset and padding to apply to the nextNr value found in the spec scan
    headers. This nextNr is then used to generate the image file name. Set it
    to 0 if you are merging data generated before April 2016 (TBC).
    :type img_dir: *optional* int

    :returns: a list of scan IDs that were merged
    :rtype: *list*
    """

    id01_merger = Id01DataMerger(spec_fname,
                                 output_dir,
                                 img_dir=img_dir,
                                 version=version)

    id01_merger.parse()

    id01_merger.output_dir = output_dir

    id01_merger.beam_energy = beam_energy
    id01_merger.center_chan = center_chan
    id01_merger.chan_per_deg = chan_per_deg
    id01_merger.pixelsize = pixelsize
    id01_merger.detector_orient = detector_orient
    id01_merger.n_proc = n_proc
    id01_merger.compression = compression

    merged = id01_merger.merge(overwrite=overwrite)

    return merged

# #######################################################################
# #######################################################################
# #######################################################################


def _spec_to_h5(spec_filename, h5_filename):
    """
    Converts a spec file into a HDF5 file.

    :param spec_filename: name of the spec file to convert to HDF5.
    :type spec_filename: str

    :param h5_filename: name of the HDF5 file to create.
    :type h5_filename: str

    .. seealso : silx.io.convert_spec_h5.convert
    """
    spectoh5.convert(spec_filename,
                     h5_filename,
                     mode='w')


# ########################################################################
# ########################################################################


def _spec_get_img_filenames(spec_h5_filename):
    """
    Parsed spec scans headers to retrieve the associated image files.

    :param spec_h5_filename: name of the HDF5 file containing spec data.
    :type spec_h5_filename: str

    .. todo : can we suppose that there's
        only one scan per scan number?
        i.e : no 0.2, 1.2, ...
    .. todo : expecting only one imageFile comment line per scan. Is this
        always true?

    :return: 3 elements tuple : a dict containing the scans that have valid
        image file info, a list with the scans that dont have any image files,
        and a list of the scans that have more that one image files.
    :rtype: *list* (*dict*, *list*, *list*)
    """
    with h5py.File(spec_h5_filename, 'r') as h5_f:

        # scans for which a file name was found
        with_file = {}

        # scans for which no file name was found
        without_file = []

        # scans for which more than one file name was found
        # -> this case is not expected/handled atm
        error_scans = []

        # regular expression to find the imagefile line
        regx = re.compile(_IMAGEFILE_LINE_PATTERN)

        for k_scan, v_scan in h5_f.items():
            header = [s.decode()
                      for s in v_scan['instrument/specfile/scan_header']]
            imgfile_match = [m for line in header
                             if line.startswith('#C imageFile')
                             for m in [regx.match(line.strip())] if m]

            # TODO : provide some more info
            # expecting only one imagefile line per scan
            if len(imgfile_match) > 1:
                error_scans.append(k_scan)
                continue

            # if no imagefile line
            if len(imgfile_match) == 0:
                without_file.append(k_scan)
                continue

            # extracting the named subgroups
            imgfile_grpdict = imgfile_match[0].groupdict()
            with_file[k_scan] = imgfile_grpdict

        return with_file, without_file, error_scans


# ########################################################################
# ########################################################################


def _find_scan_img_files(spec_h5_filename,
                         img_dir=None,
                         version=1):
    """
    Parses the provided "*spec*" HDF5 file and tries to find the edf file
    associated  with each scans. will look for the files in img_dir if
    provided (instead of looking for the files in the path written
    in the spec file).

    :param spec_h5_filename: name of the HDF5 file containing spec data.
    :type spec_h5_filename: str

    :param img_dir: directory path. If provided the image files will be
        looked for into that folder instead of the one found in the scan
        headers.
    :type img_dir: *optional* str

    :param version: version of the spec file. It is currently used to get
    the offset and padding to apply to the nextNr value found in the spec scan
    headers. This nextNr is then used to generate the image file name. Set it
    to 0 if you are merging data generated before April 2016 (TBC).
    :type img_dir: *optional* int

    :returns: 4 elements tuple : a dict containing the scans whose image file
        has been found, a dict containing the scans that have that have
        valid image file info in the scan header but whose image file has not
        been found, a list with the scans that dont have any image file info,
        and a list of the scans that have more that one image file info line.
    :rtype: *list* (*dict*, *dict*, *list*, *list*)
    """

    if img_dir and not os.path.exists(img_dir):
        raise ValueError('Image folder not found : {0}'
                         ''.format(img_dir))

    imgfile_info = _spec_get_img_filenames(spec_h5_filename)
    with_files = imgfile_info[0]
    complete_scans = {}
    incomplete_scans = {}

    if version == 0:
        nextnr_ofst = -1
        nextnr_pattern = '{0:0>4}'
    else:
        nextnr_ofst = 0
        nextnr_pattern = '{0:0>5}'

    if img_dir:
        img_dir = os.path.expanduser(os.path.expandvars(img_dir))

    for scan_id, infos in with_files.items():
        parsed_fname = (infos['prefix'] +
                        nextnr_pattern.format(int(infos['nextNr']) +
                                              nextnr_ofst) +
                        infos['suffix'])
        img_file = None

        if not img_dir:
            parsed_fname = os.path.join(infos['dir'], parsed_fname)
            if os.path.isfile(parsed_fname):
                img_file = parsed_fname
        else:
            edf_fullpath = glob.glob(os.path.join(img_dir, parsed_fname))
            if edf_fullpath:
                img_file = edf_fullpath[0]

        if img_file:
            complete_scans[scan_id] = {'spec': infos, 'image': img_file}
        else:
            incomplete_scans[scan_id] = {'spec': infos, 'image': None}

    result = [complete_scans, incomplete_scans]
    result.extend(elem for elem in imgfile_info[1:])

    return tuple(result)


# #######################################################################
# #######################################################################
# #######################################################################


class _ParseThread(Thread):
    def __init__(self,
                 spec_fname,
                 spec_h5,
                 img_dir,
                 version,
                 callback=None):
        super(_ParseThread, self).__init__()

        self.__spec_fname = spec_fname
        self.__spec_h5 = spec_h5
        self.__callback = callback
        self.__img_dir = img_dir
        self.__version = version

        self.__results = None

    def run(self):
        _spec_to_h5(self.__spec_fname, self.__spec_h5)

        self.__results = _find_scan_img_files(self.__spec_h5,
                                              img_dir=self.__img_dir,
                                              version=self.__version)

        if self.__callback:
            self.__callback()

    def results(self):
        return self.__results

    def progress(self):
        return None

    def wait(self):
        self.join()


# #######################################################################
# #######################################################################
# #######################################################################


class _MergeThread(Thread):
    def __init__(self,
                 output_dir,
                 spec_h5_fname,
                 scans,
                 beam_energy,
                 chan_per_deg,
                 pixelsize,
                 center_chan,
                 detector_orient,
                 master_f,
                 overwrite=True,
                 n_proc=None,
                 compression='lzf',
                 callback=None):
        super(_MergeThread, self).__init__()
        self.__output_dir = output_dir
        self.__scans = scans
        self.__spec_h5_fname = spec_h5_fname
        self.__output_dir = output_dir
        self.__beam_energy = beam_energy
        self.__chan_per_deg = chan_per_deg
        self.__pixelsize = pixelsize
        self.__center_chan = center_chan
        self.__detector_orient = detector_orient
        self.__n_proc = n_proc
        self.__compression = compression
        self.__master_f = master_f
        self.__overwrite = overwrite
        self.__callback = callback

        self.__results = None
        self.__proc_indices = None
        self.__shared_progress = mp_sharedctypes.RawArray(ctypes.c_int32,
                                                          len(scans))

        manager = Manager()
        self.__term_evt = manager.Event()
        self.__manager = manager

    def run(self):
        master_f = os.path.join(self.__output_dir, self.__master_f)

        if not self.__overwrite:
            mode = 'w-'
        else:
            mode = 'w'

        # trying to access the file (erasing it if necessary)
        with h5py.File(master_f, mode) as m_h5f:
            pass

        if self.__n_proc is None:
            n_proc = cpu_count()
        else:
            n_proc = self.__n_proc

        def init(term_evt_, shared_progress_):
            global g_term_evt
            global g_shared_progress
            g_term_evt = term_evt_
            g_shared_progress = shared_progress_

        np.frombuffer(self.__shared_progress, dtype='int32')[:] = 0

        pool = Pool(n_proc,
                    initializer=init,
                    initargs=(self.__term_evt,
                              self.__shared_progress),
                    maxtasksperchild=2)

        def callback(result_):
            scan, finished, info = result_
            print('{0} finished.'.format(scan))
            if not finished:
                self.__term_evt.set()

        results = {}
        proc_indices = {}
        for proc_idx, (scan_id, infos) in enumerate(self.__scans.items()):
            args = (scan_id,
                    proc_idx,
                    self.__spec_h5_fname,
                    self.__output_dir,
                    infos['output'], infos['image'],
                    self.__beam_energy, self.__chan_per_deg,
                    self.__pixelsize, self.__center_chan,
                    self.__detector_orient,
                    self.__compression, master_f,
                    mode)
            results[scan_id] = pool.apply_async(_add_edf_data,
                                                args,
                                                callback=callback)
            proc_indices[scan_id] = proc_idx

        pool.close()

        self.__results = results
        self.__proc_indices = proc_indices
        pool.join()

        valid = all(result[1] for result in results)
        if valid:
            with h5py.File(master_f, 'a') as m_h5f:
                items = self.__scans.items()
                for proc_idx, (scan_id, infos) in enumerate(items):
                    entry_fn = infos['output']
                    entry = entry_fn.rpartition('.')[0]
                    m_h5f[entry] = h5py.ExternalLink(entry_fn, entry)

        if self.__callback:
            self.__callback()

    def wait(self):
        self.join()

    def abort(self, wait=True):
        if self.is_alive():
            self.__term_evt.set()
            if wait:
                self.wait()

    def progress(self):
        progress = np.frombuffer(self.__shared_progress, dtype='int32')
        proc_indices = self.__proc_indices
        if proc_indices:
            merge_progress = {scan_id: progress[proc_idx]
                              for scan_id, proc_idx in proc_indices.items()}
        else:
            merge_progress = {scan_id: 0 for scan_id in self.__scans.keys()}
        return merge_progress

    def results(self, wait=True):
        if self.is_alive():
            if not wait:
                raise RuntimeError('Merge is still running. Please call '
                                   'wait() or abort() before asking for the '
                                   'results.')
            else:
                self.wait()

        if self.__results is None:
            raise RuntimeError('No restults available : start() has to be '
                               'called first.')

        errors = []
        completed = []
        for scan_id, async_res in self.__results.items():
            scan, finished, info = async_res.get()
            if finished:
                completed.append(scan)
            else:
                errors.append((scan, info))

        return completed, errors


# #######################################################################
# #######################################################################
# #######################################################################


def _add_edf_data(scan_id,
                  proc_idx,
                  spec_h5_fn,
                  output_dir,
                  output_f,
                  img_f,
                  beam_energy,
                  chan_per_deg,
                  pixelsize,
                  center_chan,
                  detector_orient,
                  compression,
                  master_f,
                  mode):

    """
    Creates an entry_*.h5 file with scan data from the provided
    "*spec*" HDF5 files, and adds the image data from the associated
    image file. This function is meant to be called in from _merge_data.
    """

    global g_term_evt
    global g_master_lock
    global g_shared_progress

    entry = output_f.rpartition('.')[0]
    entry_fn = os.path.join(output_dir, output_f)

    if pixelsize is None:
        pixelsize = [-1., -1.]

    progress = np.frombuffer(g_shared_progress, dtype='int32')  # noqa
    progress[proc_idx] = 0

    try:
        print('Merging scan ID {0}'.format(scan_id))

        if g_term_evt.is_set():  # noqa
            raise Exception('Merge of scan {0} aborted.'.format(scan_id))
        with h5py.File(entry_fn, 'w') as entry_h5f:
            progress[proc_idx] = 1
            entry_grp = entry_h5f.create_group(entry)
            with h5py.File(spec_h5_fn, 'r') as s_h5f:
                scan_grp = s_h5f[scan_id]

                for grp_name in scan_grp:
                    scan_grp.copy(grp_name,
                                  entry_grp,
                                  shallow=False,
                                  expand_soft=True,
                                  expand_external=True,
                                  expand_refs=True,
                                  without_attrs=False)
            img_det_grp = entry_grp.require_group('instrument/image_detector')
            img_data_grp = entry_grp.require_group('measurement/image')

            img_det_grp.create_dataset('pixelsize_dim0',
                                       data=float(pixelsize[0]))
            img_det_grp.create_dataset('pixelsize_dim1',
                                       data=float(pixelsize[1]))
            if beam_energy is not None:
                img_det_grp.create_dataset('beam_energy',
                                           data=float(beam_energy))
            if chan_per_deg is not None:
                img_det_grp.create_dataset('chan_per_deg_dim0',
                                           data=float(chan_per_deg[0]))
                img_det_grp.create_dataset('chan_per_deg_dim1',
                                           data=float(chan_per_deg[1]))
            if center_chan is not None:
                img_det_grp.create_dataset('center_chan_dim0',
                                           data=float(center_chan[0]))
                img_det_grp.create_dataset('center_chan_dim1',
                                           data=float(center_chan[1]))
            if detector_orient is not None:
                img_det_grp.create_dataset('detector_orient',
                                           data=np.string_(detector_orient))

            progress[proc_idx] = 2
            edf_file = EdfFile.EdfFile(img_f, access='r', fastedf=True)
            progress[proc_idx] = 5

            n_images = edf_file.GetNumImages()

            image = edf_file.GetData(0)
            dtype = image.dtype
            img_shape = image.shape
            dset_shape = (n_images, img_shape[0], img_shape[1])
            chunks = (1, dset_shape[1]//4, dset_shape[2]//4)

            image_dset = img_data_grp.create_dataset('data',
                                                     shape=dset_shape,
                                                     dtype=dtype,
                                                     chunks=chunks,
                                                     compression=compression,
                                                     shuffle=True)

            # creating some links
            img_data_grp['info'] = img_det_grp
            img_det_grp['data'] = image_dset

            # attributes
            grp = entry_grp.require_group('measurement/image')
            grp.attrs['interpretation'] = np.string_('image')

            # setting the nexus classes
            grp = entry_grp.require_group('instrument')
            grp.attrs['NX_class'] = np.string_('NXinstrument')

            grp = entry_grp.require_group('instrument/image_detector')
            grp.attrs['NX_class'] = np.string_('NXdetector')

            grp = entry_grp.require_group('instrument/positioners')
            grp.attrs['NX_class'] = np.string_('NXcollection')

            grp = entry_grp.require_group('measurement')
            grp.attrs['NX_class'] = np.string_('NXcollection')

            grp = entry_grp.require_group('measurement/image')
            grp.attrs['NX_class'] = np.string_('NXcollection')

            for i in range(n_images):
                if i % 500 == 0:
                    progress[proc_idx] = round(5. + (95.0 * i) / n_images)
                    if g_term_evt.is_set():  # noqa
                        raise Exception('Merge of scan {0} aborted.'
                                        ''.format(scan_id))

                data = edf_file.GetData(i)
                image_dset[i, :, :] = data

    except Exception as ex:
        print(ex)
        result = (scan_id, False, str(ex))
    else:
        print('Entry {0} merged.'.format(entry))
        result = (scan_id, True, None)

    if result[1]:
        progress[proc_idx] = 100
    else:
        progress[proc_idx] = -1
    return result


if __name__ == '__main__':
    pass<|MERGE_RESOLUTION|>--- conflicted
+++ resolved
@@ -562,10 +562,7 @@
         if n_proc is None:
             self.__n_proc = None
             return
-<<<<<<< HEAD
-=======
-
->>>>>>> 7ce9c4bc
+
         n_proc = int(n_proc)
         if n_proc <= 0:
             self.__n_proc = None
@@ -1094,6 +1091,7 @@
 
         if g_term_evt.is_set():  # noqa
             raise Exception('Merge of scan {0} aborted.'.format(scan_id))
+
         with h5py.File(entry_fn, 'w') as entry_h5f:
             progress[proc_idx] = 1
             entry_grp = entry_h5f.create_group(entry)
